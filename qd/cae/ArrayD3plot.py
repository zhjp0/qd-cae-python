--- conflicted
+++ resolved
@@ -65,13 +65,13 @@
             names.append("elem_solid_is_alive")
 
         # option to get elem results filled in with rigid shells
-<<<<<<< HEAD
+<< << << < HEAD
          if "elem_shell_results" in names:
             names.append("elem_shell_results_filled")
-=======
+== == == =
         # if "elem_shell_results" in names:
         #    names.append("elem_shell_results_filled")
->>>>>>> f9eddb06
+>>>>>> > f9eddb0600d7b4e65b5fcfdf72aecb6eaa5744ad
 
         return names
 
@@ -135,12 +135,8 @@
             return np.array(self.get_raw_data("elem_solid_deletion_info"), dtype=bool)
 
         # rigid shell treatment (fill zeros in)
-<<<<<<< HEAD
         if (key == "elem_shell_results_filled" \
             or key == "elem_shell_results_layers_filled") \
-=======
-        if key == "elem_shell_results" \
->>>>>>> f9eddb06
            and ("material_type_numbers" in raw_keys) \
            and (20 in self["material_type_numbers"]):
 
@@ -153,7 +149,6 @@
             rigid_shells = material_types[shell_material_ids] == 20
 
             # allocate new array
-<<<<<<< HEAD
             if key == "elem_shell_results":
                 shell_results = self["elem_shell_results"]
                 shape = [shell_results.shape[0],
@@ -173,26 +168,10 @@
 
         else:
             key == "elem_shell_results"
-=======
-            shell_results = self["elem_shell_results"]
-            shape = [shell_results.shape[0],
-                     shell_ids.shape[0],
-                     shell_results.shape[2]]
-            shell_results_filled = np.empty(shape, dtype=np.float32)
-            # shell_results_filled[:, :, :] = np.nan # debug
-
-            # fill it
-            shell_results_filled[:, ~rigid_shells, :] = shell_results
-            del shell_results
-            shell_results_filled[:, rigid_shells, :] = 0.
-
-            return shell_results
->>>>>>> f9eddb06
 
         # search variable in maps
         return self.get_raw_data(key)
 
-<<<<<<< HEAD
     def _get_rigid_shells(self):
         ''' Find out which shell elements are rigid
 
@@ -216,8 +195,4 @@
         material_types = self["material_type_numbers"]
         
         # find rigid shells with mat20
-        return material_types[shell_material_ids] == 20
-=======
-    def _fill_array(self, arr, arr2, fill_dim):
-        pass
->>>>>>> f9eddb06
+        return material_types[shell_material_ids] == 20