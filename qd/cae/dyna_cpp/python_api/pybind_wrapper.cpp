--- conflicted
+++ resolved
@@ -497,35 +497,31 @@
            return _db_nodes->get_nodeByIndex(tmp);
          },
          "index"_a,
-<<<<<<< HEAD
-         pybind11::return_value_policy::reference_internal);
-  // .def("get_node_coords",
-  //      &DB_Nodes::get_node_coords,
-  //     //  pybind11::return_value_policy::take_ownership,
-  //      dbnodes_get_node_coords_docs);
-=======
          pybind11::return_value_policy::reference_internal)
-
     .def("get_node_coords",
-         &DB_Nodes::get_node_coords,
+         [](std::shared_ptr<DB_Nodes> db_nodes) {
+           return py::tensor_to_nparray(db_nodes->get_node_coords());
+         },
          pybind11::return_value_policy::take_ownership,
          dbnodes_get_node_coords_docs)
-
     .def("get_node_velocity",
-         &DB_Nodes::get_node_velocity,
+         [](std::shared_ptr<DB_Nodes> db_nodes) {
+           return py::tensor_to_nparray(db_nodes->get_node_velocity());
+         },
          pybind11::return_value_policy::take_ownership,
          dbnodes_get_node_velocity_docs)
-
     .def("get_node_acceleration",
-         &DB_Nodes::get_node_acceleration,
+         [](std::shared_ptr<DB_Nodes> db_nodes) {
+           return py::tensor_to_nparray(db_nodes->get_node_acceleration());
+         },
          pybind11::return_value_policy::take_ownership,
          dbnodes_get_node_acceleration_docs)
-
     .def("get_node_ids",
-         &DB_Nodes::get_node_ids,
+         [](std::shared_ptr<DB_Nodes> db_nodes) {
+           return py::tensor_to_nparray(db_nodes->get_node_ids());
+         },
          pybind11::return_value_policy::take_ownership,
          dbnodes_get_node_ids_docs);
->>>>>>> ba540408
 
   // DB_Elements
   pybind11::class_<DB_Elements, std::shared_ptr<DB_Elements>> db_elements_py(
@@ -1562,9 +1558,11 @@
         pybind11::return_value_policy::take_ownership,
         pybind11::call_guard<pybind11::gil_scoped_release>(),
         module_get_file_entropy_description);
+#ifdef QD_USE_FEMZIP
   m.def("is_femzipped",
         &FemzipBuffer::is_femzipped,
         pybind11::return_value_policy::take_ownership);
+#endif
 
   // return m.ptr();
 }
